import copy
from random import randint
from skimage.transform import integral_image, integrate
import logging
import numpy as np

from .batch_filter import BatchFilter
from gunpowder.batch_request import BatchRequest
from gunpowder.coordinate import Coordinate
<<<<<<< HEAD
=======
from gunpowder.roi import Roi
from gunpowder.profiling import Timing
>>>>>>> 5da662f7
from gunpowder.volume import VolumeTypes

logger = logging.getLogger(__name__)

class RandomLocation(BatchFilter):
    '''Choses a batch at a random location in the bounding box of the upstream
    provider.

    The random location is chosen such that the batch request roi lies entirely
    inside the provider's roi.
    '''

<<<<<<< HEAD
    def __init__(self, min_masked=0, mask_volume_type=VolumeTypes.GT_MASK):
=======
    def __init__(self, min_masked=0, mask_volume_type=VolumeTypes.GT_MASK, focus_points_type=None):
>>>>>>> 5da662f7
        '''Create a random location sampler.

        If `min_masked` (and optionally `mask_volume_type`) are set, only
        batches are returned that have at least the given ratio of masked-in
        voxels. This is in general faster than using the ``Reject`` node, at the
        expense of storing an integral volume of the complete mask.

        If 'focus_points_type' is set, only batches are returned that have at least
        one point of focus_points_type within the roi of PointsTypes.focus_points_type. 
        
        Remark
        ------
        focus_point_type does only work if there are only deterministic nodes upstream

        Args:

            min_masked: If non-zero, require that the random sample contains at
            least that ratio of masked-in voxels.

            mask_volume_type: The volume type to use for mask checks.
            
            focus_points_type: gunpowder.PointsTypes, PointsTypes considered when looking for good location of batch
                                    s.t. at least one point of this PointsTypes is contained in batch
        '''
        self.min_masked = min_masked
        self.mask_volume_type = mask_volume_type
        self.focus_points_type = focus_points_type


    def setup(self):

        self.roi = self.get_spec().get_total_roi()

        if self.roi is None:
            raise RuntimeError("Can not draw random samples from a provider that does not have a bounding box.")

        if self.min_masked > 0:

            assert self.mask_volume_type in self.get_spec().volumes, "Upstream provider does not have %s"%self.mask_volume_type
            self.mask_roi = self.get_spec().volumes[self.mask_volume_type]

            logger.info("requesting complete mask...")

            mask_request = BatchRequest({self.mask_volume_type: self.mask_roi})
            mask_batch = self.get_upstream_provider().request_batch(mask_request)

            logger.info("allocating mask integral volume...")

            mask_data = mask_batch.volumes[self.mask_volume_type].data
            mask_integral_dtype = np.uint64
            logger.debug("mask size is " + str(mask_data.size))
            if mask_data.size < 2**32:
                mask_integral_dtype = np.uint32
            if mask_data.size < 2**16:
                mask_integral_dtype = np.uint16
            logger.debug("chose %s as integral volume dtype"%mask_integral_dtype)

            self.mask_integral = np.array(mask_data>0, dtype=mask_integral_dtype)
            self.mask_integral = integral_image(self.mask_integral)


    def prepare(self, request):

        shift_roi = None

        for collection_type in [request.volumes, request.points]:
            for type, request_roi in collection_type.items():
                if type in self.get_spec().volumes:
                    provided_roi = self.get_spec().volumes[type]
                elif type in self.get_spec().points:
                    provided_roi = self.get_spec().points[type]
                else:
                    raise Exception("Requested %s, but source does not provide it."%type)
                type_shift_roi = provided_roi.shift(-request_roi.get_begin()).grow((0,0,0),-request_roi.get_shape())

                if shift_roi is None:
                    shift_roi = type_shift_roi
                else:
                    shift_roi = shift_roi.intersect(type_shift_roi)

        logger.debug("valid shifts for request in " + str(shift_roi))

        assert shift_roi.size() > 0, "Can not satisfy batch request, no location covers all requested ROIs."

        good_location_found_for_mask, good_location_found_for_points = False, False
        while not good_location_found_for_mask or not good_location_found_for_points:
            # select a random point inside ROI
            random_shift = Coordinate(
                    randint(begin, end-1)
                    for begin, end in zip(shift_roi.get_begin(), shift_roi.get_end())
                                        )
            initial_random_shift = copy.deepcopy(random_shift)
            logger.debug("random shift: " + str(random_shift))

            good_location_found_for_mask, good_location_found_for_points = False, False
            if self.focus_points_type is not None:
                focused_points_offset = request.points[self.focus_points_type].get_offset()
                focused_points_shape  = request.points[self.focus_points_type].get_shape()

                # prefetch points in roi of focus_points_type
                request_for_focused_pointstype = BatchRequest()
                request_for_focused_pointstype.points[self.focus_points_type] = request.points[self.focus_points_type].shift(random_shift)
                batch_of_points    = self.get_upstream_provider().request_batch(request_for_focused_pointstype)
                point_ids_in_batch = batch_of_points.points[self.focus_points_type].data.keys()

                if len(point_ids_in_batch) > 0:
                    chosen_point_id       = np.random.choice(point_ids_in_batch, size=1)[0]
                    chosen_point_location = Coordinate(batch_of_points.points[self.focus_points_type].data[chosen_point_id].location)
                    distance_focused_roi_to_chosen_point = chosen_point_location - (initial_random_shift + focused_points_offset)
                    local_shift_roi = Roi(offset=(distance_focused_roi_to_chosen_point - (focused_points_shape - Coordinate((2,2,2)))),
                                          shape=(focused_points_shape-Coordinate((2,2,2))))

                    # set max trials to prevent endless loop and search for suitable local shift in impossible cases
                    trial_nr, max_trials, good_local_shift = 0, 100000, False
                    while not good_local_shift:
                        trial_nr += 1
                        local_shift = Coordinate(
                                    randint(begin, end)
                                    for begin, end in zip(local_shift_roi.get_begin(), local_shift_roi.get_end()))
                        # make sure that new shift matches ROIs of all requested volumes
                        if shift_roi.contains(initial_random_shift + local_shift):
                            random_shift = initial_random_shift + local_shift
                            assert Roi(offset=random_shift + focused_points_offset,
                                        shape=focused_points_shape).contains(chosen_point_location)
                            good_local_shift, good_location_found_for_points = True, True

                        if trial_nr == max_trials:
                            good_location_found_for_points = False
                            break

                else:
                    good_location_found_for_points = False

            else:
                good_location_found_for_points = True

            if self.min_masked > 0:
                # get randomly chosen mask ROI
                request_mask_roi = request.volumes[self.mask_volume_type]
                request_mask_roi = request_mask_roi.shift(random_shift)

                # get coordinates inside mask volume
                request_mask_roi_in_volume = request_mask_roi.shift(-self.mask_roi.get_offset())

                # get number of masked-in voxels
                num_masked_in = integrate(
                        self.mask_integral,
                        [request_mask_roi_in_volume.get_begin()],
                        [request_mask_roi_in_volume.get_end()-(1,)*self.mask_integral.ndim]
                )[0]

                mask_ratio = float(num_masked_in)/request_mask_roi.size()
                logger.debug("mask ratio is %f"%mask_ratio)

                if mask_ratio >= self.min_masked:
                    logger.debug("good batch found")
                    good_location_found_for_mask = True
                else:
                    logger.debug("bad batch found")

            else:
                good_location_found_for_mask = True

        # shift request ROIs
        self.random_shift = random_shift
        for collection_type in [request.volumes, request.points]:
            for (type, roi) in collection_type.items():
                roi = roi.shift(random_shift)
                logger.debug("new %s ROI: %s"%(type, roi))
                collection_type[type] = roi
                assert self.roi.contains(roi)


    def process(self, batch, request):
        # reset ROIs to request
        for (volume_type, roi) in request.volumes.items():
            batch.volumes[volume_type].roi = roi
        for (points_type, roi) in request.points.items():
            batch.points[points_type].roi = roi

        # change shift point locations to lie within roi
        for (points_type, roi) in request.points.items():
            for point_id, point in batch.points[points_type].data.items():
                batch.points[points_type].data[point_id].location -= self.random_shift
<|MERGE_RESOLUTION|>--- conflicted
+++ resolved
@@ -7,11 +7,7 @@
 from .batch_filter import BatchFilter
 from gunpowder.batch_request import BatchRequest
 from gunpowder.coordinate import Coordinate
-<<<<<<< HEAD
-=======
 from gunpowder.roi import Roi
-from gunpowder.profiling import Timing
->>>>>>> 5da662f7
 from gunpowder.volume import VolumeTypes
 
 logger = logging.getLogger(__name__)
@@ -24,11 +20,7 @@
     inside the provider's roi.
     '''
 
-<<<<<<< HEAD
-    def __init__(self, min_masked=0, mask_volume_type=VolumeTypes.GT_MASK):
-=======
     def __init__(self, min_masked=0, mask_volume_type=VolumeTypes.GT_MASK, focus_points_type=None):
->>>>>>> 5da662f7
         '''Create a random location sampler.
 
         If `min_masked` (and optionally `mask_volume_type`) are set, only
